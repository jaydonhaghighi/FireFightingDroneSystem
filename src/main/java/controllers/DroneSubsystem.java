--- conflicted
+++ resolved
@@ -546,7 +546,7 @@
      * @param specifications The technical specifications of the drone
      */
     public DroneSubsystem(InetAddress serverIP, String droneId, Location baseLocation, DroneSpecifications specifications) {
-        // set the initial state of drone
+        //set the initial state of drone
         currentState = new Idle();
         this.fireEventQueue = new LinkedList<>();
         this.serverIP = serverIP;
@@ -555,21 +555,21 @@
         this.currentLocation = baseLocation;
         this.targetLocation = baseLocation;
         this.specifications = specifications;
-
+        
         try {
-            // Create unique ports for each drone
+            // Create more predictable unique ports for each drone
             int droneNumber = 0;
             if (droneId.length() > 5) {
+                // Extract drone number from the ID (e.g. "drone1" -> 1)
                 droneNumber = Integer.parseInt(droneId.substring(5));
             }
-
-            // use offset of 100 * droneNumber to ensure ports don't conflict
+            
+            // Use offset of 100 * droneNumber to ensure ports don't conflict
             int uniqueSendPort = sendPort + (droneNumber * 100);
             int uniqueReceivePort = receivePort + (droneNumber * 100);
-
+            
             sendSocket = new DatagramSocket(uniqueSendPort);
             receieveSocket = new DatagramSocket(uniqueReceivePort);
-<<<<<<< HEAD
             
             System.out.println(ConsoleColors.TEAL +
                 "[" + droneId.toUpperCase() + "] Initialized at: " + ConsoleColors.BLUE + baseLocation +
@@ -582,20 +582,6 @@
                 " km/h, Flow Rate=" + specifications.getFlowRate() + " L/s, Capacity=" + 
                 specifications.getCarryCapacity() + " L, Battery Life=" + specifications.getBatteryLife() + " min" +
                 ConsoleColors.RESET);
-=======
-
-            System.out.println(ConsoleColors.CYAN +
-                    "[DRONE " + droneId + "] Initialized at " + baseLocation +
-                    " using ports: send=" + uniqueSendPort + ", receive=" + uniqueReceivePort +
-                    ConsoleColors.RESET);
-
-            // display drone specifications
-            System.out.println(ConsoleColors.CYAN +
-                    "[DRONE " + droneId + "] Specifications: Max Speed=" + specifications.getMaxSpeed() +
-                    " km/h, Flow Rate=" + specifications.getFlowRate() + " L/s, Capacity=" +
-                    specifications.getCarryCapacity() + " L, Battery Life=" + specifications.getBatteryLife() + " min" +
-                    ConsoleColors.RESET);
->>>>>>> 65c75132
         } catch (SocketException e) {
             System.out.println(ConsoleColors.RED + "[" + droneId.toUpperCase() + "] Socket error: " + e.getMessage() + ConsoleColors.RESET);
             e.printStackTrace();
@@ -717,9 +703,9 @@
         startDropAgentTimer();
 
         currentState.dropAgent(this);
-<<<<<<< HEAD
+
         System.out.print(ConsoleColors.BOLD_WHITE + "[DRONE] State after: " + ConsoleColors.RESET);
-=======
+
 
         //Check for drop agent timeout
         if (isDropAgentTimedOut()){
@@ -728,7 +714,7 @@
                     ConsoleColors.RESET);
         }
         System.out.println(ConsoleColors.BLUE + "[DRONE] State after: " + ConsoleColors.RESET);
->>>>>>> 65c75132
+      
         currentState.displayState();
 
         //Reset timer
@@ -1008,32 +994,19 @@
 
                     // For multi-drone responses, indicate which response number this is
                     if (event.getAssignedDroneCount() > 1) {
-<<<<<<< HEAD
                         System.out.println(ConsoleColors.CYAN + thisDroneId.toUpperCase() +
                                          "] Part of multi-drone response (" + 
                                          event.getAssignedDroneCount() + " drones total)" + 
                                          ConsoleColors.RESET);
-=======
-                        System.out.println(ConsoleColors.CYAN + "[DRONE " + thisDroneId +
-                                "] Part of multi-drone response (" +
-                                event.getAssignedDroneCount() + " drones total)" +
-                                ConsoleColors.RESET);
->>>>>>> 65c75132
                     }
 
                     processEvent(drone, event);
                     // Send status update after event is processed
                     drone.sendStatusUpdate();
                 } else {
-<<<<<<< HEAD
                     System.out.println(ConsoleColors.YELLOW + thisDroneId.toUpperCase() +
                                      "] Ignoring event assigned to " + primaryDroneId + 
                                      ConsoleColors.RESET);
-=======
-                    System.out.println(ConsoleColors.YELLOW + "[DRONE " + thisDroneId +
-                            "] Ignoring event assigned to " + primaryDroneId +
-                            ConsoleColors.RESET);
->>>>>>> 65c75132
                 }
             }
         } catch (Exception e) {
@@ -1054,10 +1027,8 @@
             String severity = event.getSeverity();
             String droneId = drone.getDroneId();
 
-<<<<<<< HEAD
             System.out.println(ConsoleColors.BOLD_GREEN + "\n[" + droneId.toUpperCase() + "] Mission start to Zone " + zoneId + ConsoleColors.RESET);
             
-=======
             //Check for injected errors from the event
             if(event.hasError()){
                 System.out.println(ConsoleColors.RED + "DRONE " + droneId + ": Error injected from input: " +
@@ -1076,7 +1047,6 @@
             System.out.println(ConsoleColors.YELLOW + "\nDRONE " + droneId + ": Mission start to Zone " + zoneId +
                     " - " + severity + " fire" + ConsoleColors.RESET);
 
->>>>>>> 65c75132
             // Update drone target location and schedule event
             drone.setTargetLocation(zoneLocation);
             drone.scheduleFireEvent(event);
@@ -1099,9 +1069,8 @@
             // Drop agent at target location
             drone.setCurrentLocation(zoneLocation);
             drone.dropAgent();
-<<<<<<< HEAD
+
             System.out.println(ConsoleColors.BOLD_RED + "[" + droneId.toUpperCase() + "] Fighting fire in Zone " + zoneId + ConsoleColors.RESET);
-=======
 
             // Check if nozzle/bay door fault occurred
             if (drone.hasError() && (drone.getCurrentError() == ErrorType.NOZZLE_JAM)){
@@ -1115,7 +1084,6 @@
             System.out.println(ConsoleColors.RED + " DRONE " + droneId + ": Fighting fire in Zone " + zoneId +
                     " (" + (firefightingDuration/1000) + "s, flow rate: " +
                     drone.getSpecifications().getFlowRate() + " L/s)" + ConsoleColors.RESET);
->>>>>>> 65c75132
             Thread.sleep(firefightingDuration);
 
             // Determine if fire is fully extinguished or if drone has contributed its capacity
@@ -1127,7 +1095,6 @@
 
             if (dropCount >= dronesNeeded) {
                 // If enough drones were dispatched, fire would be fully extinguished
-<<<<<<< HEAD
                 System.out.println(ConsoleColors.BOLD_LIME + "[" + droneId.toUpperCase() + "] Fire extinguished in Zone " + zoneId +
                                " (Drops: " + dropCount + "/" + dronesNeeded + ")" +
                                ConsoleColors.RESET);
@@ -1136,16 +1103,6 @@
                 System.out.println(ConsoleColors.BOLD_YELLOW + "[" + droneId.toUpperCase() + "] Fire partially contained in Zone " + zoneId +
                                " (Drops: " + dropCount + "/" + dronesNeeded + ")" +
                                ConsoleColors.RESET);
-=======
-                System.out.println(ConsoleColors.GREEN + "DRONE " + droneId + ": Fire extinguished in Zone " + zoneId +
-                        " (Drops: " + dropCount + "/" + dronesNeeded + ")" +
-                        ConsoleColors.RESET);
-            } else {
-                // Show progress with drops count
-                System.out.println(ConsoleColors.YELLOW + "DRONE " + droneId + ": Fire partially contained in Zone " + zoneId +
-                        " (Drops: " + dropCount + "/" + dronesNeeded + ")" +
-                        ConsoleColors.RESET);
->>>>>>> 65c75132
             }
 
             // Return to base
@@ -1156,13 +1113,10 @@
             // Handle faults if needed
             if ("DRONE_FAULT".equalsIgnoreCase(event.getEventType())) {
                 drone.droneFaulted();
-<<<<<<< HEAD
+              
                 System.out.println(ConsoleColors.RED + droneId.toUpperCase() + ": Malfunction detected!" +
                                ConsoleColors.RESET);
-=======
-                System.out.println(ConsoleColors.RED + "DRONE " + droneId + ": Malfunction detected!" +
-                        ConsoleColors.RESET);
->>>>>>> 65c75132
+
                 Thread.sleep(2000);
             }
 
@@ -1190,8 +1144,6 @@
 
             drone.taskCompleted();
 
-            // ──────────────── MISSION COMPLETE ─────────────────
-<<<<<<< HEAD
             System.out.println(ConsoleColors.GREEN + "[" + droneId.toUpperCase() + "] Mission complete, ready for next assignment\n" +
                            ConsoleColors.RESET);
             
@@ -1199,15 +1151,6 @@
             Thread.currentThread().interrupt();
             System.out.println(ConsoleColors.RED + "[" + drone.getDroneId().toUpperCase() + "] Mission interrupted" +
                            ConsoleColors.RESET);
-=======
-            System.out.println(ConsoleColors.GREEN + "DRONE " + droneId + ": Mission complete, ready for next assignment\n" +
-                    ConsoleColors.RESET);
-
-        } catch (InterruptedException e) {
-            Thread.currentThread().interrupt();
-            System.out.println(ConsoleColors.RED + "DRONE " + drone.getDroneId() + ": Mission interrupted" +
-                    ConsoleColors.RESET);
->>>>>>> 65c75132
         }
     }
 
@@ -1297,20 +1240,11 @@
         // Show flight start status
         String destinationType = targetLocation.equals(drone.getBaseLocation()) ? "base" : "zone";
         String speedStatus = isFaulted ? "reduced speed" : "normal speed";
-<<<<<<< HEAD
         
         System.out.println(ConsoleColors.LAVENDER + "[" + droneId.toUpperCase() + "] Flying to " + destinationType + " (" +
             distance + " meters, " + String.format("%.1f", travelTimeMs/1000.0) + "s, " + 
             speedStatus + ", max speed: " + maxSpeed + " km/h)" + ConsoleColors.RESET);
         
-=======
-
-        System.out.println(ConsoleColors.BLUE +
-                "DRONE " + droneId + ": Flying to " + destinationType + " (" +
-                distance + " meters, " + String.format("%.1f", travelTimeMs/1000.0) + "s, " +
-                speedStatus + ", max speed: " + maxSpeed + " km/h)" + ConsoleColors.RESET);
-
->>>>>>> 65c75132
         // Determine number of updates (fewer updates for cleaner output)
         int steps = Math.min(3, distance / 10); // max 3 steps for any distance
         if (steps == 0) steps = 1; // at least 1 step
@@ -1326,21 +1260,7 @@
             // Update drone position and send status
             drone.setCurrentLocation(intermediateLocation);
             drone.sendStatusUpdate();
-<<<<<<< HEAD
-            
-=======
-
-            // Only show progress for longer journeys
-            if (distance > 30 && steps > 1) {
-                int progressPercent = (i * 100) / steps;
-                if (i > 0 && i < steps) { // Don't show for first and last step
-                    System.out.println(ConsoleColors.BLUE +
-                            "DRONE " + droneId + ": Flight " + progressPercent + "% complete" +
-                            ConsoleColors.RESET);
-                }
-            }
-
->>>>>>> 65c75132
+          
             // Delay between movement steps
             Thread.sleep(stepDelayMs);
         }
